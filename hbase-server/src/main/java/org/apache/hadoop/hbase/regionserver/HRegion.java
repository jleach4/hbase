--- conflicted
+++ resolved
@@ -97,12 +97,7 @@
 import org.apache.hadoop.hbase.client.Row;
 import org.apache.hadoop.hbase.client.RowMutations;
 import org.apache.hadoop.hbase.client.Scan;
-<<<<<<< HEAD
-=======
-import org.apache.hadoop.hbase.client.coprocessor.Exec;
-import org.apache.hadoop.hbase.client.coprocessor.ExecResult;
 import org.apache.hadoop.hbase.errorhandling.ForeignExceptionSnare;
->>>>>>> 7fe68f91
 import org.apache.hadoop.hbase.filter.ByteArrayComparable;
 import org.apache.hadoop.hbase.filter.CompareFilter.CompareOp;
 import org.apache.hadoop.hbase.filter.Filter;
@@ -117,13 +112,9 @@
 import org.apache.hadoop.hbase.ipc.UnknownProtocolException;
 import org.apache.hadoop.hbase.monitoring.MonitoredTask;
 import org.apache.hadoop.hbase.monitoring.TaskMonitor;
-<<<<<<< HEAD
 import org.apache.hadoop.hbase.protobuf.generated.AdminProtos.GetRegionInfoResponse.CompactionState;
 import org.apache.hadoop.hbase.protobuf.generated.ClientProtos.CoprocessorServiceCall;
-=======
-import org.apache.hadoop.hbase.protobuf.generated.ClientProtos.CoprocessorServiceCall;
 import org.apache.hadoop.hbase.protobuf.generated.HBaseProtos.SnapshotDescription;
->>>>>>> 7fe68f91
 import org.apache.hadoop.hbase.regionserver.MultiVersionConsistencyControl.WriteEntry;
 import org.apache.hadoop.hbase.regionserver.compactions.CompactionRequest;
 import org.apache.hadoop.hbase.regionserver.wal.HLog;
@@ -146,7 +137,6 @@
 import org.cliffc.high_scale_lib.Counter;
 
 import com.google.common.base.Preconditions;
-import com.google.common.collect.ImmutableList;
 import com.google.common.collect.Lists;
 import com.google.common.collect.Maps;
 import com.google.common.io.Closeables;
@@ -1261,13 +1251,10 @@
     return getTmpDir(getRegionDir());
   }
 
-<<<<<<< HEAD
   /**
    * Get the temporary directory for the specified region. This directory
    * will have its contents removed when the region is reopened.
    */
-=======
->>>>>>> 7fe68f91
   static Path getTmpDir(Path regionDir) {
     return new Path(regionDir, REGION_TEMP_SUBDIR);
   }
@@ -1961,10 +1948,7 @@
 
   /**
    * Perform a batch put with no pre-specified locks
-<<<<<<< HEAD
    * @see HRegion#batchMutate(Pair[])
-=======
->>>>>>> 7fe68f91
    */
   public OperationStatus[] put(Put[] puts) throws IOException {
     @SuppressWarnings("unchecked")
@@ -2504,7 +2488,7 @@
       // 2.1. build the snapshot reference directory for the store
       Path dstStoreDir = TakeSnapshotUtils.getStoreSnapshotDirectory(snapshotRegionDir,
         Bytes.toString(store.getFamily().getName()));
-      List<StoreFile> storeFiles = store.getStorefiles();
+      List<StoreFile> storeFiles = new ArrayList<StoreFile>(store.getStorefiles());
       if (LOG.isDebugEnabled()) {
         LOG.debug("Adding snapshot references for " + storeFiles  + " hfiles");
       }
@@ -4454,19 +4438,11 @@
     }
 
     // delete out the 'A' region
-<<<<<<< HEAD
-    HFileArchiver.archiveRegion(a.getBaseConf(), fs,
+    HFileArchiver.archiveRegion(fs,
       FSUtils.getRootDir(a.getBaseConf()), a.getTableDir(), a.getRegionDir());
     // delete out the 'B' region
-    HFileArchiver.archiveRegion(a.getBaseConf(), fs,
+    HFileArchiver.archiveRegion(fs,
       FSUtils.getRootDir(b.getBaseConf()), b.getTableDir(), b.getRegionDir());
-=======
-    HFileArchiver.archiveRegion(fs, FSUtils.getRootDir(a.getBaseConf()),
-        a.getTableDir(), a.getRegionDir());
-    // delete out the 'B' region
-    HFileArchiver.archiveRegion(fs, FSUtils.getRootDir(b.getBaseConf()),
-        b.getTableDir(), b.getRegionDir());
->>>>>>> 7fe68f91
 
     LOG.info("merge completed. New region is " + dstRegion);
 
